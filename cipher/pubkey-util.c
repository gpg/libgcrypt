/* pubkey-util.c - Supporting functions for all pubkey modules.
 * Copyright (C) 1998, 1999, 2000, 2002, 2003, 2005,
 *               2007, 2008, 2011 Free Software Foundation, Inc.
 * Copyright (C) 2013, 2015 g10 Code GmbH
 *
 * This file is part of Libgcrypt.
 *
 * Libgcrypt is free software; you can redistribute it and/or modify
 * it under the terms of the GNU Lesser General Public License as
 * published by the Free Software Foundation; either version 2.1 of
 * the License, or (at your option) any later version.
 *
 * Libgcrypt is distributed in the hope that it will be useful,
 * but WITHOUT ANY WARRANTY; without even the implied warranty of
 * MERCHANTABILITY or FITNESS FOR A PARTICULAR PURPOSE.  See the
 * GNU Lesser General Public License for more details.
 *
 * You should have received a copy of the GNU Lesser General Public
 * License along with this program; if not, see <http://www.gnu.org/licenses/>.
 */

#include <config.h>
#include <stdio.h>
#include <stdlib.h>
#include <string.h>

#include "g10lib.h"
#include "mpi.h"
#include "cipher.h"
#include "pubkey-internal.h"


/* Callback for the pubkey algorithm code to verify PSS signatures.
   OPAQUE is the data provided by the actual caller.  The meaning of
   TMP depends on the actual algorithm (but there is only RSA); now
   for RSA it is the output of running the public key function on the
   input.  */
static int
pss_verify_cmp (void *opaque, gcry_mpi_t tmp)
{
  struct pk_encoding_ctx *ctx = opaque;
  gcry_mpi_t hash = ctx->verify_arg;

  return _gcry_rsa_pss_verify (hash, tmp, ctx->nbits - 1,
                               ctx->hash_algo, ctx->saltlen);
}


/* Parser for a flag list.  On return the encoding is stored at
   R_ENCODING and the flags are stored at R_FLAGS.  If any of them is
   not needed, NULL may be passed.  The function returns 0 on success
   or an error code. */
gpg_err_code_t
_gcry_pk_util_parse_flaglist (gcry_sexp_t list,
                              int *r_flags, enum pk_encoding *r_encoding)
{
  gpg_err_code_t rc = 0;
  const char *s;
  size_t n;
  int i;
  int encoding = PUBKEY_ENC_UNKNOWN;
  int flags = 0;
  int igninvflag = 0;

  for (i = list ? sexp_length (list)-1 : 0; i > 0; i--)
    {
      s = sexp_nth_data (list, i, &n);
      if (!s)
        continue; /* Not a data element. */

      switch (n)
        {
        case 3:
          if (!memcmp (s, "pss", 3) && encoding == PUBKEY_ENC_UNKNOWN)
            {
              encoding = PUBKEY_ENC_PSS;
              flags |= PUBKEY_FLAG_FIXEDLEN;
            }
          else if (!memcmp (s, "raw", 3) && encoding == PUBKEY_ENC_UNKNOWN)
            {
              encoding = PUBKEY_ENC_RAW;
              flags |= PUBKEY_FLAG_RAW_FLAG; /* Explicitly given.  */
            }
          else if (!igninvflag)
            rc = GPG_ERR_INV_FLAG;
          break;

        case 4:
          if (!memcmp (s, "comp", 4))
            flags |= PUBKEY_FLAG_COMP;
          else if (!memcmp (s, "oaep", 4) && encoding == PUBKEY_ENC_UNKNOWN)
            {
              encoding = PUBKEY_ENC_OAEP;
              flags |= PUBKEY_FLAG_FIXEDLEN;
            }
          else if (!memcmp (s, "gost", 4))
            {
              encoding = PUBKEY_ENC_RAW;
              flags |= PUBKEY_FLAG_GOST;
            }
          else if (!igninvflag)
            rc = GPG_ERR_INV_FLAG;
          break;

        case 5:
          if (!memcmp (s, "eddsa", 5))
            {
              encoding = PUBKEY_ENC_RAW;
              flags |= PUBKEY_FLAG_EDDSA;
              flags |= PUBKEY_FLAG_DJB_TWEAK;
            }
          else if (!memcmp (s, "pkcs1", 5) && encoding == PUBKEY_ENC_UNKNOWN)
            {
              encoding = PUBKEY_ENC_PKCS1;
              flags |= PUBKEY_FLAG_FIXEDLEN;
            }
          else if (!memcmp (s, "param", 5))
            flags |= PUBKEY_FLAG_PARAM;
          else if (!igninvflag)
            rc = GPG_ERR_INV_FLAG;
          break;

        case 6:
          if (!memcmp (s, "nocomp", 6))
            flags |= PUBKEY_FLAG_NOCOMP;
          else if (!igninvflag)
            rc = GPG_ERR_INV_FLAG;
          break;

        case 7:
          if (!memcmp (s, "rfc6979", 7))
            flags |= PUBKEY_FLAG_RFC6979;
          else if (!memcmp (s, "noparam", 7))
            ; /* Ignore - it is the default.  */
          else if (!igninvflag)
            rc = GPG_ERR_INV_FLAG;
          break;

        case 8:
          if (!memcmp (s, "use-x931", 8))
            flags |= PUBKEY_FLAG_USE_X931;
          else if (!igninvflag)
            rc = GPG_ERR_INV_FLAG;
          break;

        case 9:
          if (!memcmp (s, "pkcs1-raw", 9) && encoding == PUBKEY_ENC_UNKNOWN)
            {
              encoding = PUBKEY_ENC_PKCS1_RAW;
              flags |= PUBKEY_FLAG_FIXEDLEN;
            }
          else if (!memcmp (s, "djb-tweak", 9))
            {
              encoding = PUBKEY_ENC_RAW;
              flags |= PUBKEY_FLAG_DJB_TWEAK;
            }
          else if (!igninvflag)
            rc = GPG_ERR_INV_FLAG;
          break;

        case 10:
          if (!memcmp (s, "igninvflag", 10))
            igninvflag = 1;
          else if (!memcmp (s, "no-keytest", 10))
            flags |= PUBKEY_FLAG_NO_KEYTEST;
          else if (!igninvflag)
            rc = GPG_ERR_INV_FLAG;
          break;

        case 11:
          if (!memcmp (s, "no-blinding", 11))
            flags |= PUBKEY_FLAG_NO_BLINDING;
          else if (!memcmp (s, "use-fips186", 11))
            flags |= PUBKEY_FLAG_USE_FIPS186;
          else if (!igninvflag)
            rc = GPG_ERR_INV_FLAG;
          break;

        case 13:
          if (!memcmp (s, "use-fips186-2", 13))
            flags |= PUBKEY_FLAG_USE_FIPS186_2;
          else if (!memcmp (s, "transient-key", 13))
            flags |= PUBKEY_FLAG_TRANSIENT_KEY;
          else if (!igninvflag)
            rc = GPG_ERR_INV_FLAG;
          break;

        default:
          if (!igninvflag)
            rc = GPG_ERR_INV_FLAG;
          break;
        }
    }

  if (r_flags)
    *r_flags = flags;
  if (r_encoding)
    *r_encoding = encoding;

  return rc;
}


static int
get_hash_algo (const char *s, size_t n)
{
  static const struct { const char *name; int algo; } hashnames[] = {
    { "sha1",   GCRY_MD_SHA1 },
    { "md5",    GCRY_MD_MD5 },
    { "sha256", GCRY_MD_SHA256 },
    { "ripemd160", GCRY_MD_RMD160 },
    { "rmd160", GCRY_MD_RMD160 },
    { "sha384", GCRY_MD_SHA384 },
    { "sha512", GCRY_MD_SHA512 },
    { "sha224", GCRY_MD_SHA224 },
    { "md2",    GCRY_MD_MD2 },
    { "md4",    GCRY_MD_MD4 },
    { "tiger",  GCRY_MD_TIGER },
    { "haval",  GCRY_MD_HAVAL },
    { "sha3-224", GCRY_MD_SHA3_224 },
    { "sha3-256", GCRY_MD_SHA3_256 },
    { "sha3-384", GCRY_MD_SHA3_384 },
    { "sha3-512", GCRY_MD_SHA3_512 },
    { "sm3", GCRY_MD_SM3 },
    { NULL, 0 }
  };
  int algo;
  int i;

  for (i=0; hashnames[i].name; i++)
    {
      if ( strlen (hashnames[i].name) == n
	   && !memcmp (hashnames[i].name, s, n))
	break;
    }
  if (hashnames[i].name)
    algo = hashnames[i].algo;
  else
    {
      /* In case of not listed or dynamically allocated hash
	 algorithm we fall back to this somewhat slower
	 method.  Further, it also allows to use OIDs as
	 algorithm names. */
      char *tmpname;

      tmpname = xtrymalloc (n+1);
      if (!tmpname)
	algo = 0;  /* Out of core - silently give up.  */
      else
	{
	  memcpy (tmpname, s, n);
	  tmpname[n] = 0;
	  algo = _gcry_md_map_name (tmpname);
	  xfree (tmpname);
	}
    }
  return algo;
}


/* Get the "nbits" parameter from an s-expression of the format:
 *
 *   (algo
 *     (parameter_name_1 ....)
 *      ....
 *     (parameter_name_n ....))
 *
 * Example:
 *
 *   (rsa
 *     (nbits 4:2048))
 *
 * On success the value for nbits is stored at R_NBITS.  If no nbits
 * parameter is found, the function returns success and stores 0 at
 * R_NBITS.  For parsing errors the function returns an error code and
 * stores 0 at R_NBITS.
 */
gpg_err_code_t
_gcry_pk_util_get_nbits (gcry_sexp_t list, unsigned int *r_nbits)
{
  char buf[50];
  const char *s;
  size_t n;

  *r_nbits = 0;

  list = sexp_find_token (list, "nbits", 0);
  if (!list)
    return 0; /* No NBITS found.  */

  s = sexp_nth_data (list, 1, &n);
  if (!s || n >= DIM (buf) - 1 )
    {
      /* NBITS given without a cdr.  */
      sexp_release (list);
      return GPG_ERR_INV_OBJ;
    }
  memcpy (buf, s, n);
  buf[n] = 0;
  *r_nbits = (unsigned int)strtoul (buf, NULL, 0);
  sexp_release (list);
  return 0;
}


/* Get the optional "rsa-use-e" parameter from an s-expression of the
 * format:
 *
 *   (algo
 *     (parameter_name_1 ....)
 *      ....
 *     (parameter_name_n ....))
 *
 * Example:
 *
 *   (rsa
 *     (nbits 4:2048)
 *     (rsa-use-e 2:41))
 *
 * On success the value for nbits is stored at R_E.  If no rsa-use-e
 * parameter is found, the function returns success and stores 65537 at
 * R_E.  For parsing errors the function returns an error code and
 * stores 0 at R_E.
 */
gpg_err_code_t
_gcry_pk_util_get_rsa_use_e (gcry_sexp_t list, unsigned long *r_e)
{
  char buf[50];
  const char *s;
  size_t n;

  *r_e = 0;

  list = sexp_find_token (list, "rsa-use-e", 0);
  if (!list)
    {
      *r_e = 65537; /* Not given, use the value generated by old versions. */
      return 0;
    }

  s = sexp_nth_data (list, 1, &n);
  if (!s || n >= DIM (buf) - 1 )
    {
      /* No value or value too large.  */
      sexp_release (list);
      return GPG_ERR_INV_OBJ;
    }
  memcpy (buf, s, n);
  buf[n] = 0;
  *r_e = strtoul (buf, NULL, 0);
  sexp_release (list);
  return 0;
}


/* Parse a "sig-val" s-expression and store the inner parameter list at
   R_PARMS.  ALGO_NAMES is used to verify that the algorithm in
   "sig-val" is valid.  Returns 0 on success and stores a new list at
   R_PARMS which must be freed by the caller.  On error R_PARMS is set
   to NULL and an error code returned.  If R_ECCFLAGS is not NULL flag
   values are set into it; as of now they are only used with ecc
   algorithms.  */
gpg_err_code_t
_gcry_pk_util_preparse_sigval (gcry_sexp_t s_sig, const char **algo_names,
                               gcry_sexp_t *r_parms, int *r_eccflags)
{
  gpg_err_code_t rc;
  gcry_sexp_t l1 = NULL;
  gcry_sexp_t l2 = NULL;
  char *name = NULL;
  int i;

  *r_parms = NULL;
  if (r_eccflags)
    *r_eccflags = 0;

  /* Extract the signature value.  */
  l1 = sexp_find_token (s_sig, "sig-val", 0);
  if (!l1)
    {
      rc = GPG_ERR_INV_OBJ; /* Does not contain a signature value object.  */
      goto leave;
    }

  l2 = sexp_nth (l1, 1);
  if (!l2)
    {
      rc = GPG_ERR_NO_OBJ;   /* No cadr for the sig object.  */
      goto leave;
    }
  name = sexp_nth_string (l2, 0);
  if (!name)
    {
      rc = GPG_ERR_INV_OBJ;  /* Invalid structure of object.  */
      goto leave;
    }
  else if (!strcmp (name, "flags"))
    {
      /* Skip a "flags" parameter and look again for the algorithm
	 name.  This is not used but here just for the sake of
	 consistent S-expressions we need to handle it. */
      sexp_release (l2);
      l2 = sexp_nth (l1, 2);
      if (!l2)
	{
	  rc = GPG_ERR_INV_OBJ;
          goto leave;
	}
      xfree (name);
      name = sexp_nth_string (l2, 0);
      if (!name)
        {
          rc = GPG_ERR_INV_OBJ;  /* Invalid structure of object.  */
          goto leave;
        }
    }

  for (i=0; algo_names[i]; i++)
    if (!stricmp (name, algo_names[i]))
      break;
  if (!algo_names[i])
    {
      rc = GPG_ERR_CONFLICT; /* "sig-val" uses an unexpected algo. */
      goto leave;
    }
  if (r_eccflags)
    {
      if (!strcmp (name, "eddsa"))
        *r_eccflags = PUBKEY_FLAG_EDDSA;
      if (!strcmp (name, "gost"))
        *r_eccflags = PUBKEY_FLAG_GOST;
    }

  *r_parms = l2;
  l2 = NULL;
  rc = 0;

 leave:
  xfree (name);
  sexp_release (l2);
  sexp_release (l1);
  return rc;
}


/* Parse a "enc-val" s-expression and store the inner parameter list
   at R_PARMS.  ALGO_NAMES is used to verify that the algorithm in
   "enc-val" is valid.  Returns 0 on success and stores a new list at
   R_PARMS which must be freed by the caller.  On error R_PARMS is set
   to NULL and an error code returned.  If R_ECCFLAGS is not NULL flag
   values are set into it; as of now they are only used with ecc
   algorithms.

     (enc-val
       [(flags [raw, pkcs1, oaep, no-blinding])]
       [(hash-algo <algo>)]
       [(label <label>)]
        (<algo>
          (<param_name1> <mpi>)
          ...
          (<param_namen> <mpi>)))

   HASH-ALGO and LABEL are specific to OAEP.  CTX will be updated with
   encoding information.  */
gpg_err_code_t
_gcry_pk_util_preparse_encval (gcry_sexp_t sexp, const char **algo_names,
                               gcry_sexp_t *r_parms,
                               struct pk_encoding_ctx *ctx)
{
  gcry_err_code_t rc = 0;
  gcry_sexp_t l1 = NULL;
  gcry_sexp_t l2 = NULL;
  char *name = NULL;
  size_t n;
  int parsed_flags = 0;
  int i;

  *r_parms = NULL;

  /* Check that the first element is valid.  */
  l1 = sexp_find_token (sexp, "enc-val" , 0);
  if (!l1)
    {
      rc = GPG_ERR_INV_OBJ; /* Does not contain an encrypted value object.  */
      goto leave;
    }

  l2 = sexp_nth (l1, 1);
  if (!l2)
    {
      rc = GPG_ERR_NO_OBJ;  /* No cadr for the data object.  */
      goto leave;
    }

  /* Extract identifier of sublist.  */
  name = sexp_nth_string (l2, 0);
  if (!name)
    {
      rc = GPG_ERR_INV_OBJ; /* Invalid structure of object.  */
      goto leave;
    }

  if (!strcmp (name, "flags"))
    {
      const char *s;

      /* There is a flags element - process it.  */
      rc = _gcry_pk_util_parse_flaglist (l2, &parsed_flags, &ctx->encoding);
      if (rc)
        goto leave;
      if (ctx->encoding == PUBKEY_ENC_PSS)
        {
          rc = GPG_ERR_CONFLICT;
          goto leave;
        }

      /* Get the OAEP parameters HASH-ALGO and LABEL, if any. */
      if (ctx->encoding == PUBKEY_ENC_OAEP)
	{
	  /* Get HASH-ALGO. */
          sexp_release (l2);
	  l2 = sexp_find_token (l1, "hash-algo", 0);
	  if (l2)
	    {
	      s = sexp_nth_data (l2, 1, &n);
	      if (!s)
		rc = GPG_ERR_NO_OBJ;
	      else
		{
		  ctx->hash_algo = get_hash_algo (s, n);
		  if (!ctx->hash_algo)
		    rc = GPG_ERR_DIGEST_ALGO;
		}
	      if (rc)
		goto leave;
	    }

	  /* Get LABEL. */
          sexp_release (l2);
	  l2 = sexp_find_token (l1, "label", 0);
	  if (l2)
	    {
	      s = sexp_nth_data (l2, 1, &n);
	      if (!s)
		rc = GPG_ERR_NO_OBJ;
	      else if (n > 0)
		{
		  ctx->label = xtrymalloc (n);
		  if (!ctx->label)
		    rc = gpg_err_code_from_syserror ();
		  else
		    {
		      memcpy (ctx->label, s, n);
		      ctx->labellen = n;
		    }
		}
	      if (rc)
		goto leave;
	    }
	}

      /* Get the next which has the actual data - skip HASH-ALGO and LABEL. */
      for (i = 2; (sexp_release (l2), l2 = sexp_nth (l1, i)); i++)
	{
	  s = sexp_nth_data (l2, 0, &n);
	  if (!(n == 9 && !memcmp (s, "hash-algo", 9))
	      && !(n == 5 && !memcmp (s, "label", 5))
	      && !(n == 15 && !memcmp (s, "random-override", 15)))
	    break;
	}
      if (!l2)
        {
          rc = GPG_ERR_NO_OBJ; /* No cadr for the data object. */
          goto leave;
        }

      /* Extract sublist identifier.  */
      xfree (name);
      name = sexp_nth_string (l2, 0);
      if (!name)
        {
          rc = GPG_ERR_INV_OBJ; /* Invalid structure of object. */
          goto leave;
        }
    }
  else /* No flags - flag as legacy structure.  */
    parsed_flags |= PUBKEY_FLAG_LEGACYRESULT;

  for (i=0; algo_names[i]; i++)
    if (!stricmp (name, algo_names[i]))
      break;
  if (!algo_names[i])
    {
      rc = GPG_ERR_CONFLICT; /* "enc-val" uses an unexpected algo. */
      goto leave;
    }

  *r_parms = l2;
  l2 = NULL;
  ctx->flags |= parsed_flags;
  rc = 0;

 leave:
  xfree (name);
  sexp_release (l2);
  sexp_release (l1);
  return rc;
}


/* Initialize an encoding context.  */
void
_gcry_pk_util_init_encoding_ctx (struct pk_encoding_ctx *ctx,
                                 enum pk_operation op,
                                 unsigned int nbits)
{
  ctx->op = op;
  ctx->nbits = nbits;
  ctx->encoding = PUBKEY_ENC_UNKNOWN;
  ctx->flags = 0;
  if (fips_mode ())
    {
      ctx->hash_algo = GCRY_MD_SHA256;
    }
  else
    {
      ctx->hash_algo = GCRY_MD_SHA1;
    }
  ctx->label = NULL;
  ctx->labellen = 0;
  ctx->saltlen = 20;
  ctx->verify_cmp = NULL;
  ctx->verify_arg = NULL;
}

/* Free a context initialzied by _gcry_pk_util_init_encoding_ctx.  */
void
_gcry_pk_util_free_encoding_ctx (struct pk_encoding_ctx *ctx)
{
  xfree (ctx->label);
}


/* Take the hash value and convert into an MPI, suitable for
   passing to the low level functions.  We currently support the
   old style way of passing just a MPI and the modern interface which
   allows to pass flags so that we can choose between raw and pkcs1
   padding - may be more padding options later.

   (<mpi>)
   or
   (data
    [(flags [raw, direct, pkcs1, oaep, pss, no-blinding, rfc6979, eddsa])]
    [(hash <algo> <value>)]
    [(value <text>)]
    [(hash-algo <algo>)]
    [(label <label>)]
    [(salt-length <length>)]
    [(random-override <data>)]
   )

   Either the VALUE or the HASH element must be present for use
   with signatures.  VALUE is used for encryption.

   HASH-ALGO is specific to OAEP and EDDSA.

   LABEL is specific to OAEP.

   SALT-LENGTH is for PSS it is limited to 16384 bytes.

   RANDOM-OVERRIDE is used to replace random nonces for regression
   testing.  */
gcry_err_code_t
_gcry_pk_util_data_to_mpi (gcry_sexp_t input, gcry_mpi_t *ret_mpi,
                           struct pk_encoding_ctx *ctx)
{
  gcry_err_code_t rc = 0;
  gcry_sexp_t ldata, lhash, lvalue;
  size_t n;
  const char *s;
  int unknown_flag = 0;
  int parsed_flags = 0;

  *ret_mpi = NULL;
  ldata = sexp_find_token (input, "data", 0);
  if (!ldata)
    { /* assume old style */
<<<<<<< HEAD
      if ((ctx->flags & PUBKEY_FLAG_RAW_FLAG))
        *ret_mpi = sexp_nth_mpi (input, 0, GCRYMPI_FMT_OPAQUE);
      else
        *ret_mpi = sexp_nth_mpi (input, 0, 0);
=======
      int mpifmt = (ctx->flags & PUBKEY_FLAG_RAW_FLAG) ?
        GCRYMPI_FMT_OPAQUE : GCRYMPI_FMT_STD;

      *ret_mpi = sexp_nth_mpi (input, 0, mpifmt);
>>>>>>> 050e0b4a
      return *ret_mpi ? GPG_ERR_NO_ERROR : GPG_ERR_INV_OBJ;
    }

  /* See whether there is a flags list.  */
  {
    gcry_sexp_t lflags = sexp_find_token (ldata, "flags", 0);
    if (lflags)
      {
        if (_gcry_pk_util_parse_flaglist (lflags,
                                          &parsed_flags, &ctx->encoding))
          unknown_flag = 1;
        sexp_release (lflags);
      }
  }

  if (ctx->encoding == PUBKEY_ENC_UNKNOWN)
    ctx->encoding = PUBKEY_ENC_RAW; /* default to raw */

  /* Get HASH or MPI */
  lhash = sexp_find_token (ldata, "hash", 0);
  lvalue = lhash? NULL : sexp_find_token (ldata, "value", 0);

  if (!(!lhash ^ !lvalue))
    rc = GPG_ERR_INV_OBJ; /* none or both given */
  else if (unknown_flag)
    rc = GPG_ERR_INV_FLAG;
  else if (ctx->encoding == PUBKEY_ENC_RAW
           && (parsed_flags & PUBKEY_FLAG_EDDSA))
    {
      /* Prepare for EdDSA.  */
      gcry_sexp_t list;
      void *value;
      size_t valuelen;

      if (!lvalue)
        {
          rc = GPG_ERR_INV_OBJ;
          goto leave;
        }
      /* Get HASH-ALGO. */
      list = sexp_find_token (ldata, "hash-algo", 0);
      if (list)
        {
          s = sexp_nth_data (list, 1, &n);
          if (!s)
            rc = GPG_ERR_NO_OBJ;
          else
            {
              ctx->hash_algo = get_hash_algo (s, n);
              if (!ctx->hash_algo)
                rc = GPG_ERR_DIGEST_ALGO;
            }
          sexp_release (list);
        }
      else
        rc = GPG_ERR_INV_OBJ;
      if (rc)
        goto leave;

      /* Get VALUE.  */
      value = sexp_nth_buffer (lvalue, 1, &valuelen);
      if (!value)
        {
          /* We assume that a zero length message is meant by
             "(value)".  This is commonly used by test vectors.  Note
             that S-expression do not allow zero length items. */
          valuelen = 0;
          value = xtrymalloc (1);
          if (!value)
            rc = gpg_err_code_from_syserror ();
        }
      else if ((valuelen * 8) < valuelen)
        {
          xfree (value);
          rc = GPG_ERR_TOO_LARGE;
        }
      if (rc)
        goto leave;

      /* Note that mpi_set_opaque takes ownership of VALUE.  */
      *ret_mpi = mpi_set_opaque (NULL, value, valuelen*8);
    }
  else if (ctx->encoding == PUBKEY_ENC_RAW && lhash
           && ((parsed_flags & PUBKEY_FLAG_RAW_FLAG)
               || (parsed_flags & PUBKEY_FLAG_RFC6979)))
    {
      /* Raw encoding along with a hash element.  This is commonly
         used for DSA.  For better backward error compatibility we
         allow this only if either the rfc6979 flag has been given or
         the raw flags was explicitly given.  */
      if (sexp_length (lhash) != 3)
        rc = GPG_ERR_INV_OBJ;
      else if ( !(s=sexp_nth_data (lhash, 1, &n)) || !n )
        rc = GPG_ERR_INV_OBJ;
      else
        {
          void *value;
          size_t valuelen;

	  ctx->hash_algo = get_hash_algo (s, n);
          if (!ctx->hash_algo)
            rc = GPG_ERR_DIGEST_ALGO;
          else if (!(value=sexp_nth_buffer (lhash, 2, &valuelen)))
            rc = GPG_ERR_INV_OBJ;
          else if ((valuelen * 8) < valuelen)
            {
              xfree (value);
              rc = GPG_ERR_TOO_LARGE;
            }
          else
            *ret_mpi = mpi_set_opaque (NULL, value, valuelen*8);
        }
    }
  else if (ctx->encoding == PUBKEY_ENC_RAW && lvalue)
    {
      /* RFC6969 may only be used with the a hash value and not the
         MPI based value.  */
      if (parsed_flags & PUBKEY_FLAG_RFC6979)
        {
          rc = GPG_ERR_CONFLICT;
          goto leave;
        }

      /* Get the value */
      *ret_mpi = sexp_nth_mpi (lvalue, 1, GCRYMPI_FMT_USG);
      if (!*ret_mpi)
        rc = GPG_ERR_INV_OBJ;
    }
  else if (ctx->encoding == PUBKEY_ENC_PKCS1 && lvalue
	   && ctx->op == PUBKEY_OP_ENCRYPT)
    {
      const void * value;
      size_t valuelen;
      gcry_sexp_t list;
      void *random_override = NULL;
      size_t random_override_len = 0;

      if ( !(value=sexp_nth_data (lvalue, 1, &valuelen)) || !valuelen )
        rc = GPG_ERR_INV_OBJ;
      else
        {
          /* Get optional RANDOM-OVERRIDE.  */
          list = sexp_find_token (ldata, "random-override", 0);
          if (list)
            {
              s = sexp_nth_data (list, 1, &n);
              if (!s)
                rc = GPG_ERR_NO_OBJ;
              else if (n > 0)
                {
                  random_override = xtrymalloc (n);
                  if (!random_override)
                    rc = gpg_err_code_from_syserror ();
                  else
                    {
                      memcpy (random_override, s, n);
                      random_override_len = n;
                    }
                }
              sexp_release (list);
              if (rc)
                goto leave;
            }

          rc = _gcry_rsa_pkcs1_encode_for_enc (ret_mpi, ctx->nbits,
                                               value, valuelen,
                                               random_override,
                                               random_override_len);
          xfree (random_override);
        }
    }
  else if (ctx->encoding == PUBKEY_ENC_PKCS1 && lhash
	   && (ctx->op == PUBKEY_OP_SIGN || ctx->op == PUBKEY_OP_VERIFY))
    {
      if (sexp_length (lhash) != 3)
        rc = GPG_ERR_INV_OBJ;
      else if ( !(s=sexp_nth_data (lhash, 1, &n)) || !n )
        rc = GPG_ERR_INV_OBJ;
      else
        {
          const void * value;
          size_t valuelen;

	  ctx->hash_algo = get_hash_algo (s, n);

          if (!ctx->hash_algo)
            rc = GPG_ERR_DIGEST_ALGO;
          else if ( !(value=sexp_nth_data (lhash, 2, &valuelen))
                    || !valuelen )
            rc = GPG_ERR_INV_OBJ;
          else
	    rc = _gcry_rsa_pkcs1_encode_for_sig (ret_mpi, ctx->nbits,
                                                 value, valuelen,
                                                 ctx->hash_algo);
        }
    }
  else if (ctx->encoding == PUBKEY_ENC_PKCS1_RAW && lvalue
	   && (ctx->op == PUBKEY_OP_SIGN || ctx->op == PUBKEY_OP_VERIFY))
    {
      const void * value;
      size_t valuelen;

      if (sexp_length (lvalue) != 2)
        rc = GPG_ERR_INV_OBJ;
      else if ( !(value=sexp_nth_data (lvalue, 1, &valuelen))
                || !valuelen )
        rc = GPG_ERR_INV_OBJ;
      else
        rc = _gcry_rsa_pkcs1_encode_raw_for_sig (ret_mpi, ctx->nbits,
                                                 value, valuelen);
    }
  else if (ctx->encoding == PUBKEY_ENC_OAEP && lvalue
	   && ctx->op == PUBKEY_OP_ENCRYPT)
    {
      const void * value;
      size_t valuelen;

      if ( !(value=sexp_nth_data (lvalue, 1, &valuelen)) || !valuelen )
	rc = GPG_ERR_INV_OBJ;
      else
	{
	  gcry_sexp_t list;
          void *random_override = NULL;
          size_t random_override_len = 0;

	  /* Get HASH-ALGO. */
	  list = sexp_find_token (ldata, "hash-algo", 0);
	  if (list)
	    {
	      s = sexp_nth_data (list, 1, &n);
	      if (!s)
		rc = GPG_ERR_NO_OBJ;
	      else
		{
		  ctx->hash_algo = get_hash_algo (s, n);
		  if (!ctx->hash_algo)
		    rc = GPG_ERR_DIGEST_ALGO;
		}
	      sexp_release (list);
	      if (rc)
		goto leave;
	    }

	  /* Get LABEL. */
	  list = sexp_find_token (ldata, "label", 0);
	  if (list)
	    {
	      s = sexp_nth_data (list, 1, &n);
	      if (!s)
		rc = GPG_ERR_NO_OBJ;
	      else if (n > 0)
		{
		  ctx->label = xtrymalloc (n);
		  if (!ctx->label)
		    rc = gpg_err_code_from_syserror ();
		  else
		    {
		      memcpy (ctx->label, s, n);
		      ctx->labellen = n;
		    }
		}
	      sexp_release (list);
	      if (rc)
		goto leave;
	    }
          /* Get optional RANDOM-OVERRIDE.  */
          list = sexp_find_token (ldata, "random-override", 0);
          if (list)
            {
              s = sexp_nth_data (list, 1, &n);
              if (!s)
                rc = GPG_ERR_NO_OBJ;
              else if (n > 0)
                {
                  random_override = xtrymalloc (n);
                  if (!random_override)
                    rc = gpg_err_code_from_syserror ();
                  else
                    {
                      memcpy (random_override, s, n);
                      random_override_len = n;
                    }
                }
              sexp_release (list);
              if (rc)
                goto leave;
            }

	  rc = _gcry_rsa_oaep_encode (ret_mpi, ctx->nbits, ctx->hash_algo,
                                      value, valuelen,
                                      ctx->label, ctx->labellen,
                                      random_override, random_override_len);

          xfree (random_override);
	}
    }
  else if (ctx->encoding == PUBKEY_ENC_PSS && lhash
	   && ctx->op == PUBKEY_OP_SIGN)
    {
      if (sexp_length (lhash) != 3)
        rc = GPG_ERR_INV_OBJ;
      else if ( !(s=sexp_nth_data (lhash, 1, &n)) || !n )
        rc = GPG_ERR_INV_OBJ;
      else
        {
          const void * value;
          size_t valuelen;
          void *random_override = NULL;
          size_t random_override_len = 0;

	  ctx->hash_algo = get_hash_algo (s, n);

          if (!ctx->hash_algo)
            rc = GPG_ERR_DIGEST_ALGO;
          else if ( !(value=sexp_nth_data (lhash, 2, &valuelen))
                    || !valuelen )
            rc = GPG_ERR_INV_OBJ;
          else
	    {
	      gcry_sexp_t list;

	      /* Get SALT-LENGTH. */
	      list = sexp_find_token (ldata, "salt-length", 0);
	      if (list)
		{
		  s = sexp_nth_data (list, 1, &n);
		  if (!s)
		    {
		      rc = GPG_ERR_NO_OBJ;
		      goto leave;
		    }
		  ctx->saltlen = (unsigned int)strtoul (s, NULL, 10);
		  sexp_release (list);
		}

              /* Get optional RANDOM-OVERRIDE.  */
              list = sexp_find_token (ldata, "random-override", 0);
              if (list)
                {
                  s = sexp_nth_data (list, 1, &n);
                  if (!s)
                    rc = GPG_ERR_NO_OBJ;
                  else if (n > 0)
                    {
                      random_override = xtrymalloc (n);
                      if (!random_override)
                        rc = gpg_err_code_from_syserror ();
                      else
                        {
                          memcpy (random_override, s, n);
                          random_override_len = n;
                        }
                    }
                  sexp_release (list);
                  if (rc)
                    goto leave;
                }

              /* Encode the data.  (NBITS-1 is due to 8.1.1, step 1.) */
	      rc = _gcry_rsa_pss_encode (ret_mpi, ctx->nbits - 1,
                                         ctx->hash_algo,
                                         value, valuelen, ctx->saltlen,
                                         random_override, random_override_len);

              xfree (random_override);
	    }
        }
    }
  else if (ctx->encoding == PUBKEY_ENC_PSS && lhash
	   && ctx->op == PUBKEY_OP_VERIFY)
    {
      if (sexp_length (lhash) != 3)
        rc = GPG_ERR_INV_OBJ;
      else if ( !(s=sexp_nth_data (lhash, 1, &n)) || !n )
        rc = GPG_ERR_INV_OBJ;
      else
        {
	  ctx->hash_algo = get_hash_algo (s, n);

          if (!ctx->hash_algo)
            rc = GPG_ERR_DIGEST_ALGO;
	  else
	    {
	      gcry_sexp_t list;
	      /* Get SALT-LENGTH. */
	      list = sexp_find_token (ldata, "salt-length", 0);
	      if (list)
		{
                  unsigned long ul;

		  s = sexp_nth_data (list, 1, &n);
		  if (!s)
		    {
		      rc = GPG_ERR_NO_OBJ;
                      sexp_release (list);
		      goto leave;
		    }
		  ul = strtoul (s, NULL, 10);
                  if (ul > 16384)
                    {
                      rc = GPG_ERR_TOO_LARGE;
                      sexp_release (list);
                      goto leave;
                    }
                  ctx->saltlen = ul;
		  sexp_release (list);
		}

	      *ret_mpi = sexp_nth_mpi (lhash, 2, GCRYMPI_FMT_USG);
	      if (!*ret_mpi)
		rc = GPG_ERR_INV_OBJ;
	      ctx->verify_cmp = pss_verify_cmp;
	      ctx->verify_arg = *ret_mpi;
	    }
	}
    }
  else
    rc = GPG_ERR_CONFLICT;

 leave:
  sexp_release (ldata);
  sexp_release (lhash);
  sexp_release (lvalue);

  if (!rc)
    ctx->flags = parsed_flags;
  else
    {
      xfree (ctx->label);
      ctx->label = NULL;
    }

  return rc;
}<|MERGE_RESOLUTION|>--- conflicted
+++ resolved
@@ -685,17 +685,10 @@
   ldata = sexp_find_token (input, "data", 0);
   if (!ldata)
     { /* assume old style */
-<<<<<<< HEAD
-      if ((ctx->flags & PUBKEY_FLAG_RAW_FLAG))
-        *ret_mpi = sexp_nth_mpi (input, 0, GCRYMPI_FMT_OPAQUE);
-      else
-        *ret_mpi = sexp_nth_mpi (input, 0, 0);
-=======
       int mpifmt = (ctx->flags & PUBKEY_FLAG_RAW_FLAG) ?
         GCRYMPI_FMT_OPAQUE : GCRYMPI_FMT_STD;
 
       *ret_mpi = sexp_nth_mpi (input, 0, mpifmt);
->>>>>>> 050e0b4a
       return *ret_mpi ? GPG_ERR_NO_ERROR : GPG_ERR_INV_OBJ;
     }
 
