--- conflicted
+++ resolved
@@ -160,44 +160,26 @@
     random_level = GCRY_VERY_STRONG_RANDOM;
 
   /* Generate a secret.  */
-<<<<<<< HEAD
-  if (ctx->dialect == ECC_DIALECT_ED25519
-      || ctx->dialect == ECC_DIALECT_SAFECURVE
+  if (ec->dialect == ECC_DIALECT_ED25519
+      || ec->dialect == ECC_DIALECT_SAFECURVE
       || (flags & PUBKEY_FLAG_DJB_TWEAK))
-=======
-  if (ec->dialect == ECC_DIALECT_ED25519 || (flags & PUBKEY_FLAG_DJB_TWEAK))
->>>>>>> 6a30a9a2
     {
       char *rndbuf;
       int len = (pbits+7)/8;
 
-<<<<<<< HEAD
       rndbuf = _gcry_random_bytes_secure (len, random_level);
-      if (ctx->dialect == ECC_DIALECT_SAFECURVE)
-        sk->d = mpi_set_opaque (NULL, rndbuf, len*8);
+      if (ec->dialect == ECC_DIALECT_SAFECURVE)
+        ec->d = mpi_set_opaque (NULL, rndbuf, len*8);
       else
         {
-          unsigned int h;
-
-          mpi_get_ui (&h, E->h);
-          sk->d = mpi_snew (pbits);
+          ec->d = mpi_snew (pbits);
           if ((pbits % 8))
             rndbuf[0] &= (1 << (pbits % 8)) - 1;
           rndbuf[0] |= (1 << ((pbits + 7) % 8));
-          rndbuf[(pbits-1)/8] &= (256 - h);
-          _gcry_mpi_set_buffer (sk->d, rndbuf, len, 0);
+          rndbuf[(pbits-1)/8] &= (256 - ec->h);
+          _gcry_mpi_set_buffer (ec->d, rndbuf, len, 0);
           xfree (rndbuf);
         }
-=======
-      ec->d = mpi_snew (pbits);
-      rndbuf = _gcry_random_bytes_secure (len, random_level);
-      if ((pbits % 8))
-        rndbuf[0] &= (1 << (pbits % 8)) - 1;
-      rndbuf[0] |= (1 << ((pbits + 7) % 8));
-      rndbuf[(pbits-1)/8] &= (256 - ec->h);
-      _gcry_mpi_set_buffer (ec->d, rndbuf, len, 0);
-      xfree (rndbuf);
->>>>>>> 6a30a9a2
     }
   else
     ec->d = _gcry_dsa_gen_k (ec->n, random_level);
@@ -337,48 +319,25 @@
 
   point_init (&R_);
 
-<<<<<<< HEAD
-  pk.E = _gcry_ecc_curve_copy (sk->E);
-  point_init (&pk.Q);
-  point_set (&pk.Q, &sk->Q);
-
-  if (sk->E.dialect == ECC_DIALECT_SAFECURVE
-      || (flags & PUBKEY_FLAG_DJB_TWEAK))
-=======
-  if ((flags & PUBKEY_FLAG_DJB_TWEAK))
->>>>>>> 6a30a9a2
+  if (ec->dialect == ECC_DIALECT_SAFECURVE || (flags & PUBKEY_FLAG_DJB_TWEAK))
     {
       char *rndbuf;
       const unsigned int pbits = mpi_get_nbits (ec->p);
       int len = (pbits+7)/8;
 
-<<<<<<< HEAD
       rndbuf = _gcry_random_bytes (len, GCRY_WEAK_RANDOM);
-      if (sk->E.dialect == ECC_DIALECT_SAFECURVE)
+      if (ec->dialect == ECC_DIALECT_SAFECURVE)
         test = mpi_set_opaque (NULL, rndbuf, len*8);
       else
         {
-          unsigned int h;
-
-          mpi_get_ui (&h, sk->E.h);
           test = mpi_new (pbits);
           if ((pbits % 8))
             rndbuf[0] &= (1 << (pbits % 8)) - 1;
           rndbuf[0] |= (1 << ((pbits + 7) % 8));
-          rndbuf[(pbits-1)/8] &= (256 - h);
+          rndbuf[(pbits-1)/8] &= (256 - ec->h);
           _gcry_mpi_set_buffer (test, rndbuf, len, 0);
           xfree (rndbuf);
         }
-=======
-      test = mpi_new (pbits);
-      rndbuf = _gcry_random_bytes (len, GCRY_WEAK_RANDOM);
-      if ((pbits % 8))
-        rndbuf[0] &= (1 << (pbits % 8)) - 1;
-      rndbuf[0] |= (1 << ((pbits + 7) % 8));
-      rndbuf[(pbits-1)/8] &= (256 - ec->h);
-      _gcry_mpi_set_buffer (test, rndbuf, len, 0);
-      xfree (rndbuf);
->>>>>>> 6a30a9a2
     }
   else
     {
@@ -390,28 +349,17 @@
   x1 = mpi_new (0);
 
   /* R_ = hkQ  <=>  R_ = hkdG  */
-<<<<<<< HEAD
-  _gcry_mpi_ec_mul_point (&R_, test, &pk.Q, ec);
-  if (pk.E.dialect == ECC_DIALECT_STANDARD && !(flags & PUBKEY_FLAG_DJB_TWEAK))
-    _gcry_mpi_ec_mul_point (&R_, ec->h, &R_, ec);
-=======
   _gcry_mpi_ec_mul_point (&R_, test, ec->Q, ec);
-  if (!(flags & PUBKEY_FLAG_DJB_TWEAK))
+  if (ec->dialect == ECC_DIALECT_STANDARD && !(flags & PUBKEY_FLAG_DJB_TWEAK))
     _gcry_mpi_ec_mul_point (&R_, _gcry_mpi_get_const (ec->h), &R_, ec);
->>>>>>> 6a30a9a2
   if (_gcry_mpi_ec_get_affine (x0, NULL, &R_, ec))
     log_fatal ("ecdh: Failed to get affine coordinates for hkQ\n");
 
   _gcry_mpi_ec_mul_point (&R_, test, ec->G, ec);
   _gcry_mpi_ec_mul_point (&R_, ec->d, &R_, ec);
   /* R_ = hdkG */
-<<<<<<< HEAD
-  if (pk.E.dialect == ECC_DIALECT_STANDARD && !(flags & PUBKEY_FLAG_DJB_TWEAK))
-    _gcry_mpi_ec_mul_point (&R_, ec->h, &R_, ec);
-=======
-  if (!(flags & PUBKEY_FLAG_DJB_TWEAK))
+  if (ec->dialect == ECC_DIALECT_STANDARD && !(flags & PUBKEY_FLAG_DJB_TWEAK))
     _gcry_mpi_ec_mul_point (&R_, _gcry_mpi_get_const (ec->h), &R_, ec);
->>>>>>> 6a30a9a2
 
   if (_gcry_mpi_ec_get_affine (x1, NULL, &R_, ec))
     log_fatal ("ecdh: Failed to get affine coordinates for hdkG\n");
@@ -569,31 +517,8 @@
   if (rc)
     goto leave;
 
-<<<<<<< HEAD
-  if (DBG_CIPHER)
-    {
-      log_debug ("ecgen curve info: %s/%s\n",
-                 _gcry_ecc_model2str (E.model),
-                 _gcry_ecc_dialect2str (E.dialect));
-      if (E.name)
-        log_debug ("ecgen curve used: %s\n", E.name);
-      log_printmpi ("ecgen curve   p", E.p);
-      log_printmpi ("ecgen curve   a", E.a);
-      log_printmpi ("ecgen curve   b", E.b);
-      log_printmpi ("ecgen curve   n", E.n);
-      log_printmpi ("ecgen curve   h", E.h);
-      log_printpnt ("ecgen curve G", &E.G, NULL);
-    }
-
-  ctx = _gcry_mpi_ec_p_internal_new (E.model, E.dialect, flags, E.p, E.a, E.b);
-  ctx->h = mpi_copy (E.h);
-
-  if (E.model == MPI_EC_MONTGOMERY)
-    rc = nist_generate_key (&sk, &E, ctx, flags, nbits, &Qx, NULL);
-=======
   if (ec->model == MPI_EC_MONTGOMERY)
     rc = nist_generate_key (ec, flags, &Qx, NULL);
->>>>>>> 6a30a9a2
   else if ((flags & PUBKEY_FLAG_EDDSA))
     rc = _gcry_ecc_eddsa_genkey (ec, flags);
   else
@@ -616,15 +541,10 @@
       unsigned char *encpk;
       unsigned int encpklen;
 
-<<<<<<< HEAD
-      if (E.model == MPI_EC_MONTGOMERY)
-        rc = _gcry_ecc_mont_encodepoint (Qx, nbits,
-                                         sk.E.dialect != ECC_DIALECT_SAFECURVE,
+      if (ec->model == MPI_EC_MONTGOMERY)
+        rc = _gcry_ecc_mont_encodepoint (Qx, ec->nbits,
+                                         ec->dialect != ECC_DIALECT_SAFECURVE,
                                          &encpk, &encpklen);
-=======
-      if (ec->model == MPI_EC_MONTGOMERY)
-        rc = _gcry_ecc_mont_encodepoint (Qx, ec->nbits, 1, &encpk, &encpklen);
->>>>>>> 6a30a9a2
       else
         /* (Gx and Gy are used as scratch variables)  */
         rc = _gcry_ecc_eddsa_encodepoint (ec->Q, ec, Gx, Gy,
@@ -734,103 +654,14 @@
   int flags = 0;
   mpi_ec_t ec = NULL;
 
-<<<<<<< HEAD
-  memset (&sk, 0, sizeof sk);
-
-  /* Look for flags. */
-  l1 = sexp_find_token (keyparms, "flags", 0);
-  if (l1)
-    {
-      rc = _gcry_pk_util_parse_flaglist (l1, &flags, NULL);
-      if (rc)
-        goto leave;
-    }
-
-  /* Extract the parameters.  */
-  if ((flags & PUBKEY_FLAG_PARAM))
-    rc = sexp_extract_param (keyparms, NULL, "-p?a?b?g?n?h?/q?",
-                             &sk.E.p, &sk.E.a, &sk.E.b, &mpi_g, &sk.E.n,
-                             &sk.E.h, &mpi_q, NULL);
-  else
-    rc = sexp_extract_param (keyparms, NULL, "/q?", &mpi_q, NULL);
-=======
   /*
    * Extract the key.
    */
   rc = _gcry_mpi_ec_internal_new (&ec, &flags, "ecc_testkey", keyparms, NULL);
->>>>>>> 6a30a9a2
   if (rc)
     goto leave;
   if (!ec->p || !ec->a || !ec->b || !ec->G || !ec->n || !ec->Q || !ec->d)
     {
-<<<<<<< HEAD
-      if (!sk.E.G.x)
-        point_init (&sk.E.G);
-      rc = _gcry_ecc_os2ec (&sk.E.G, mpi_g);
-      if (rc)
-        goto leave;
-    }
-
-  /* Guess required fields if a curve parameter has not been given.
-     FIXME: This is a crude hacks.  We need to fix that.  */
-  if (!curvename)
-    {
-      sk.E.model = ((flags & PUBKEY_FLAG_EDDSA)
-               ? MPI_EC_EDWARDS
-               : MPI_EC_WEIERSTRASS);
-      sk.E.dialect = ((flags & PUBKEY_FLAG_EDDSA)
-                      ? ECC_DIALECT_ED25519
-                      : ECC_DIALECT_STANDARD);
-      if (!sk.E.h)
-        sk.E.h = mpi_const (MPI_C_ONE);
-    }
-
-  if (sk.E.dialect == ECC_DIALECT_SAFECURVE)
-    rc = sexp_extract_param (keyparms, NULL, "/d", &sk.d, NULL);
-  else
-    rc = sexp_extract_param (keyparms, NULL, "+d", &sk.d, NULL);
-  if (rc)
-    goto leave;
-
-  if (DBG_CIPHER)
-    {
-      log_debug ("ecc_testkey info: %s/%s\n",
-                 _gcry_ecc_model2str (sk.E.model),
-                 _gcry_ecc_dialect2str (sk.E.dialect));
-      if (sk.E.name)
-        log_debug  ("ecc_testkey name: %s\n", sk.E.name);
-      log_printmpi ("ecc_testkey    p", sk.E.p);
-      log_printmpi ("ecc_testkey    a", sk.E.a);
-      log_printmpi ("ecc_testkey    b", sk.E.b);
-      log_printpnt ("ecc_testkey  g",   &sk.E.G, NULL);
-      log_printmpi ("ecc_testkey    n", sk.E.n);
-      log_printmpi ("ecc_testkey    h", sk.E.h);
-      log_printmpi ("ecc_testkey    q", mpi_q);
-      if (!fips_mode ())
-        log_printmpi ("ecc_testkey    d", sk.d);
-    }
-  if (!sk.E.p || !sk.E.a || !sk.E.b || !sk.E.G.x || !sk.E.n || !sk.E.h || !sk.d)
-    {
-      rc = GPG_ERR_NO_OBJ;
-      goto leave;
-    }
-
-  ec = _gcry_mpi_ec_p_internal_new (sk.E.model, sk.E.dialect, flags,
-                                    sk.E.p, sk.E.a, sk.E.b);
-  ec->h = mpi_copy (sk.E.h);
-
-  if (mpi_q)
-    {
-      point_init (&sk.Q);
-      rc = _gcry_mpi_ec_decode_point (&sk.Q, mpi_q, ec);
-      if (rc)
-        goto leave;
-    }
-  else
-    {
-      /* The secret key test requires Q.  */
-=======
->>>>>>> 6a30a9a2
       rc = GPG_ERR_NO_OBJ;
       goto leave;
     }
@@ -874,61 +705,7 @@
   rc = _gcry_mpi_ec_internal_new (&ec, &flags, "ecc_sign", keyparms, NULL);
   if (rc)
     goto leave;
-<<<<<<< HEAD
-  if (mpi_g)
-    {
-      point_init (&sk.E.G);
-      rc = _gcry_ecc_os2ec (&sk.E.G, mpi_g);
-      if (rc)
-        goto leave;
-    }
-  /* Add missing parameters using the optional curve parameter.  */
-  l1 = sexp_find_token (keyparms, "curve", 5);
-  if (l1)
-    {
-      curvename = sexp_nth_string (l1, 1);
-      if (curvename)
-        {
-          rc = _gcry_ecc_fill_in_curve (0, curvename, &sk.E, NULL);
-          if (rc)
-            goto leave;
-        }
-    }
-  /* Guess required fields if a curve parameter has not been given.
-     FIXME: This is a crude hacks.  We need to fix that.  */
-  if (!curvename)
-    {
-      sk.E.model = ((ctx.flags & PUBKEY_FLAG_EDDSA)
-                    ? MPI_EC_EDWARDS
-                    : MPI_EC_WEIERSTRASS);
-      sk.E.dialect = ((ctx.flags & PUBKEY_FLAG_EDDSA)
-                      ? ECC_DIALECT_ED25519
-                      : ECC_DIALECT_STANDARD);
-      if (!sk.E.h)
-        sk.E.h = mpi_const (MPI_C_ONE);
-    }
-  if (DBG_CIPHER)
-    {
-      log_debug ("ecc_sign   info: %s/%s%s\n",
-                 _gcry_ecc_model2str (sk.E.model),
-                 _gcry_ecc_dialect2str (sk.E.dialect),
-                 (ctx.flags & PUBKEY_FLAG_EDDSA)? "+EdDSA":"");
-      if (sk.E.name)
-        log_debug  ("ecc_sign   name: %s\n", sk.E.name);
-      log_printmpi ("ecc_sign      p", sk.E.p);
-      log_printmpi ("ecc_sign      a", sk.E.a);
-      log_printmpi ("ecc_sign      b", sk.E.b);
-      log_printpnt ("ecc_sign    g",   &sk.E.G, NULL);
-      log_printmpi ("ecc_sign      n", sk.E.n);
-      log_printmpi ("ecc_sign      h", sk.E.h);
-      log_printmpi ("ecc_sign      q", mpi_q);
-      if (!fips_mode ())
-        log_printmpi ("ecc_sign      d", sk.d);
-    }
-  if (!sk.E.p || !sk.E.a || !sk.E.b || !sk.E.G.x || !sk.E.n || !sk.E.h || !sk.d)
-=======
   if (!ec->p || !ec->a || !ec->b || !ec->G || !ec->n || !ec->d)
->>>>>>> 6a30a9a2
     {
       rc = GPG_ERR_NO_OBJ;
       goto leave;
@@ -1022,61 +799,7 @@
   rc = _gcry_mpi_ec_internal_new (&ec, &flags, "ecc_verify", s_keyparms, NULL);
   if (rc)
     goto leave;
-<<<<<<< HEAD
-  if (mpi_g)
-    {
-      point_init (&pk.E.G);
-      rc = _gcry_ecc_os2ec (&pk.E.G, mpi_g);
-      if (rc)
-        goto leave;
-    }
-  /* Add missing parameters using the optional curve parameter.  */
-  sexp_release (l1);
-  l1 = sexp_find_token (s_keyparms, "curve", 5);
-  if (l1)
-    {
-      curvename = sexp_nth_string (l1, 1);
-      if (curvename)
-        {
-          rc = _gcry_ecc_fill_in_curve (0, curvename, &pk.E, NULL);
-          if (rc)
-            goto leave;
-        }
-    }
-  /* Guess required fields if a curve parameter has not been given.
-     FIXME: This is a crude hacks.  We need to fix that.  */
-  if (!curvename)
-    {
-      pk.E.model = ((sigflags & PUBKEY_FLAG_EDDSA)
-                    ? MPI_EC_EDWARDS
-                    : MPI_EC_WEIERSTRASS);
-      pk.E.dialect = ((sigflags & PUBKEY_FLAG_EDDSA)
-                      ? ECC_DIALECT_ED25519
-                      : ECC_DIALECT_STANDARD);
-      if (!pk.E.h)
-        pk.E.h = mpi_const (MPI_C_ONE);
-    }
-
-  if (DBG_CIPHER)
-    {
-      log_debug ("ecc_verify info: %s/%s%s\n",
-                 _gcry_ecc_model2str (pk.E.model),
-                 _gcry_ecc_dialect2str (pk.E.dialect),
-                 (sigflags & PUBKEY_FLAG_EDDSA)? "+EdDSA":"");
-      if (pk.E.name)
-        log_debug  ("ecc_verify name: %s\n", pk.E.name);
-      log_printmpi ("ecc_verify    p", pk.E.p);
-      log_printmpi ("ecc_verify    a", pk.E.a);
-      log_printmpi ("ecc_verify    b", pk.E.b);
-      log_printpnt ("ecc_verify  g",   &pk.E.G, NULL);
-      log_printmpi ("ecc_verify    n", pk.E.n);
-      log_printmpi ("ecc_verify    h", pk.E.h);
-      log_printmpi ("ecc_verify    q", mpi_q);
-    }
-  if (!pk.E.p || !pk.E.a || !pk.E.b || !pk.E.G.x || !pk.E.n || !pk.E.h || !mpi_q)
-=======
   if (!ec->p || !ec->a || !ec->b || !ec->G || !ec->n || !ec->Q)
->>>>>>> 6a30a9a2
     {
       rc = GPG_ERR_NO_OBJ;
       goto leave;
@@ -1178,39 +901,11 @@
   /*
    * Extract the key.
    */
-<<<<<<< HEAD
-  rc = sexp_extract_param (keyparms, NULL, "-p?a?b?g?n?h?/q",
-                           &pk.E.p, &pk.E.a, &pk.E.b, &mpi_g, &pk.E.n, &pk.E.h,
-                           &mpi_q, NULL);
+  rc = _gcry_mpi_ec_internal_new (&ec, &flags, "ecc_encrypt", keyparms, NULL);
   if (rc)
     goto leave;
-  if (mpi_g)
-    {
-      point_init (&pk.E.G);
-      rc = _gcry_ecc_os2ec (&pk.E.G, mpi_g);
-      if (rc)
-        goto leave;
-    }
-  /* Add missing parameters using the optional curve parameter.  */
-  l1 = sexp_find_token (keyparms, "curve", 5);
-  if (l1)
-    curvename = sexp_nth_string (l1, 1);
-  /* Guess required fields if a curve parameter has not been given.  */
-  if (curvename)
-    {
-      rc = _gcry_ecc_fill_in_curve (0, curvename, &pk.E, NULL);
-      if (rc)
-        goto leave;
-    }
-  else
-    {
-      pk.E.model = MPI_EC_WEIERSTRASS;
-      pk.E.dialect = ECC_DIALECT_STANDARD;
-      if (!pk.E.h)
-        pk.E.h = mpi_const (MPI_C_ONE);
-    }
-
-  if (pk.E.dialect == ECC_DIALECT_SAFECURVE)
+
+  if (ec->dialect == ECC_DIALECT_SAFECURVE)
     {
       ctx.flags |= PUBKEY_FLAG_RAW_FLAG;
       safecurve = 1;
@@ -1226,14 +921,6 @@
   rc = _gcry_pk_util_data_to_mpi (s_data, &data, &ctx);
   if (rc)
     goto leave;
-  if (pk.E.dialect != ECC_DIALECT_SAFECURVE && mpi_is_opaque (data))
-    {
-      rc = GPG_ERR_INV_DATA;
-      goto leave;
-    }
-=======
-  rc = _gcry_mpi_ec_internal_new (&ec, &flags, "ecc_encrypt", keyparms, NULL);
->>>>>>> 6a30a9a2
 
   /*
    * Tweak the scalar bits by cofactor and number of bits of the field.
@@ -1256,26 +943,6 @@
       goto leave;
     }
 
-<<<<<<< HEAD
-  /* Compute the encrypted value.  */
-  ec = _gcry_mpi_ec_p_internal_new (pk.E.model, pk.E.dialect, flags,
-                                    pk.E.p, pk.E.a, pk.E.b);
-  ec->h = mpi_copy (pk.E.h);
-
-  /* Convert the public key.  */
-  if (mpi_q)
-    {
-      point_init (&pk.Q);
-      if (ec->model == MPI_EC_MONTGOMERY)
-        rc = _gcry_ecc_mont_decodepoint (mpi_q, ec, &pk.Q);
-      else
-        rc = _gcry_ecc_os2ec (&pk.Q, mpi_q);
-      if (rc)
-        goto leave;
-    }
-
-=======
->>>>>>> 6a30a9a2
   /* The following is false: assert( mpi_cmp_ui( R.x, 1 )==0 );, so */
   {
     mpi_point_struct R;  /* Result that we return.  */
@@ -1318,7 +985,7 @@
     else
       {
         rc = _gcry_ecc_mont_encodepoint (x, nbits,
-                                         pk.E.dialect != ECC_DIALECT_SAFECURVE,
+                                         ec->dialect != ECC_DIALECT_SAFECURVE,
                                          &rawmpi, &rawmpilen);
         if (rc)
           goto leave_main;
@@ -1339,7 +1006,7 @@
     else
       {
         rc = _gcry_ecc_mont_encodepoint (x, nbits,
-                                         pk.E.dialect != ECC_DIALECT_SAFECURVE,
+                                         ec->dialect != ECC_DIALECT_SAFECURVE,
                                          &rawmpi, &rawmpilen);
         if (!rc)
           {
@@ -1414,87 +1081,21 @@
   /*
    * Extract the key.
    */
-<<<<<<< HEAD
-  rc = sexp_extract_param (keyparms, NULL, "-p?a?b?g?n?h?",
-                           &sk.E.p, &sk.E.a, &sk.E.b, &mpi_g, &sk.E.n,
-                           &sk.E.h, NULL);
-  if (rc)
-    goto leave;
-  if (mpi_g)
-    {
-      point_init (&sk.E.G);
-      rc = _gcry_ecc_os2ec (&sk.E.G, mpi_g);
-      if (rc)
-        goto leave;
-    }
-  /* Add missing parameters using the optional curve parameter.  */
-  sexp_release (l1);
-  l1 = sexp_find_token (keyparms, "curve", 5);
-  if (l1)
-    curvename = sexp_nth_string (l1, 1);
-  /* Guess required fields if a curve parameter has not been given.  */
-  if (curvename)
-    {
-      rc = _gcry_ecc_fill_in_curve (0, curvename, &sk.E, NULL);
-      if (rc)
-        goto leave;
-    }
-  else
-    {
-      sk.E.model = MPI_EC_WEIERSTRASS;
-      sk.E.dialect = ECC_DIALECT_STANDARD;
-      if (!sk.E.h)
-        sk.E.h = mpi_const (MPI_C_ONE);
-    }
-
-  if (sk.E.dialect == ECC_DIALECT_SAFECURVE)
-    rc = sexp_extract_param (keyparms, NULL, "/d", &sk.d, NULL);
-  else
-    rc = sexp_extract_param (keyparms, NULL, "+d", &sk.d, NULL);
-  if (rc)
-    goto leave;
-
-  if (DBG_CIPHER)
-    {
-      log_debug ("ecc_decrypt info: %s/%s\n",
-                 _gcry_ecc_model2str (sk.E.model),
-                 _gcry_ecc_dialect2str (sk.E.dialect));
-      if (sk.E.name)
-        log_debug  ("ecc_decrypt name: %s\n", sk.E.name);
-      log_printmpi ("ecc_decrypt    p", sk.E.p);
-      log_printmpi ("ecc_decrypt    a", sk.E.a);
-      log_printmpi ("ecc_decrypt    b", sk.E.b);
-      log_printpnt ("ecc_decrypt  g",   &sk.E.G, NULL);
-      log_printmpi ("ecc_decrypt    n", sk.E.n);
-      log_printmpi ("ecc_decrypt    h", sk.E.h);
-      if (!fips_mode ())
-        log_printmpi ("ecc_decrypt    d", sk.d);
-    }
-  if (!sk.E.p || !sk.E.a || !sk.E.b || !sk.E.G.x || !sk.E.n || !sk.E.h || !sk.d)
-=======
   rc = _gcry_mpi_ec_internal_new (&ec, &flags, "ecc_decrypt", keyparms, NULL);
   if (rc)
     goto leave;
 
   if (!ec->p || !ec->a || !ec->b || !ec->G || !ec->n || !ec->d)
->>>>>>> 6a30a9a2
     {
       rc = GPG_ERR_NO_OBJ;
       goto leave;
     }
 
-<<<<<<< HEAD
-  if (sk.E.dialect == ECC_DIALECT_SAFECURVE || (flags & PUBKEY_FLAG_DJB_TWEAK))
+  if (ec->dialect == ECC_DIALECT_SAFECURVE || (flags & PUBKEY_FLAG_DJB_TWEAK))
     safecurve = 1;
   else
     safecurve = 0;
 
-  ec = _gcry_mpi_ec_p_internal_new (sk.E.model, sk.E.dialect, flags,
-                                    sk.E.p, sk.E.a, sk.E.b);
-  ec->h = mpi_copy (sk.E.h);
-
-=======
->>>>>>> 6a30a9a2
   /*
    * Compute the plaintext.
    */
@@ -1578,7 +1179,7 @@
         unsigned int rawmpilen;
 
         rc = _gcry_ecc_mont_encodepoint (x, nbits,
-                                         sk.E.dialect != ECC_DIALECT_SAFECURVE,
+                                         ec->dialect != ECC_DIALECT_SAFECURVE,
                                          &rawmpi, &rawmpilen);
         if (rc)
           goto leave;
