--- conflicted
+++ resolved
@@ -314,14 +314,6 @@
 /* Per thread data for Argon2.  */
 struct argon2_thread_data {
   argon2_ctx_t a;
-<<<<<<< HEAD
-  union {
-    void *user_data;
-    gpg_err_code_t ec;
-  } u;
-
-=======
->>>>>>> 254fb140
   unsigned int pass;
   unsigned int slice;
   unsigned int lane;
@@ -505,11 +497,6 @@
   return (w >> c) | (w << (64 - c));
 }
 
-<<<<<<< HEAD
-static gpg_err_code_t
-argon2_iterator (argon2_ctx_t a, int *action_p,
-                 struct gcry_kdf_pt_head **t_p)
-=======
 #define G(a, b, c, d)                                                          \
     do {                                                                       \
         a = fBlaMka(a, b);                                                     \
@@ -588,7 +575,6 @@
 static u32
 index_alpha (argon2_ctx_t a, const struct argon2_thread_data *t,
              int segment_index, u32 random, int same_lane)
->>>>>>> 254fb140
 {
   u32 reference_area_size;
   u64 relative_position;
@@ -596,124 +582,6 @@
 
   if (t->pass == 0)
     {
-<<<<<<< HEAD
-    case ARGON2_ITERATOR_STEP0:
-      argon2_genh0_first_blocks (a);
-      /* continue */
-      *action_p = 3;
-      *t_p = NULL;
-      a->step = ARGON2_ITERATOR_STEP1;
-      return 0;
-
-    case ARGON2_ITERATOR_STEP1:
-      for (a->r = 0; a->r < a->passes; a->r++)
-        for (a->s = 0; a->s < 4; a->s++)
-          {
-            struct argon2_thread_data *thread_data;
-
-            for (a->l = 0; a->l < a->lanes; a->l++)
-              {
-                if (a->l >= a->n_threads)
-                  {
-                    /* Join a thread.  */
-                    thread_data = &a->thread_data[a->t];
-                    *action_p = 2;
-                    *t_p = (struct gcry_kdf_pt_head *)thread_data;
-                    a->step = ARGON2_ITERATOR_STEP2;
-                    return 0;
-
-                  case ARGON2_ITERATOR_STEP2:
-                    thread_data = &a->thread_data[a->t];
-                    if (thread_data->u.ec)
-                      return thread_data->u.ec;
-                  }
-
-                /* Create a thread.  */
-                thread_data = &a->thread_data[a->t];
-                thread_data->a = a;
-                thread_data->u.user_data = NULL;
-                thread_data->pass = a->r;
-                thread_data->slice = a->s;
-                thread_data->lane = a->l;
-                *action_p = 1;
-                *t_p = (struct gcry_kdf_pt_head *)thread_data;
-                a->step = ARGON2_ITERATOR_STEP3;
-                return 0;
-
-              case ARGON2_ITERATOR_STEP3:
-                a->t = (a->t + 1) % a->n_threads;
-              }
-
-            for (a->l = a->lanes - a->n_threads; a->l < a->lanes; a->l++)
-              {
-                thread_data = &a->thread_data[a->t];
-
-                /* Join a thread.  */
-                *action_p = 2;
-                *t_p = (struct gcry_kdf_pt_head *)thread_data;
-                a->step = ARGON2_ITERATOR_STEP4;
-                return 0;
-
-              case ARGON2_ITERATOR_STEP4:
-                thread_data = &a->thread_data[a->t];
-                if (thread_data->u.ec)
-                  return thread_data->u.ec;
-                a->t = (a->t + 1) % a->n_threads;
-              }
-          }
-    }
-
-  *action_p = 0;
-  *t_p = NULL;
-  a->step = ARGON2_ITERATOR_STEP0;
-  return 0;
-}
-
-static void
-argon2_pseudo_rand_gen (argon2_ctx_t a, const struct argon2_thread_data *t,
-                        u32 *random_index)
-{
-  (void)a;
-  (void)t;
-  (void)random_index;
-}
-
-static gpg_err_code_t
-argon2_compute_segment (argon2_ctx_t a, const struct argon2_thread_data *t)
-{
-  gpg_err_code_t ec = 0;
-  u32 *random_index = NULL;
-  int i;
-  int prev_offset, curr_offset;
-
-  if (a->hash_type == GCRY_KDF_ARGON2I
-      || (a->hash_type == GCRY_KDF_ARGON2ID && t->pass == 0 && t->slice < 2))
-    {
-      random_index = xtrymalloc (sizeof (u32)*a->segment_length);
-      if (!random_index)
-        return gpg_err_code_from_errno (errno);
-      argon2_pseudo_rand_gen (a, t, random_index);
-    }
-
-  if (t->pass == 0 && t->slice == 0)
-    i = 2;
-  else
-    i = 0;
-
-  curr_offset = t->lane * a->lane_length + t->slice * a->segment_length + i;
-  if ((curr_offset % a->lane_length))
-    prev_offset = curr_offset - 1;
-  else
-    prev_offset = curr_offset + a->lane_length - 1;
-
-  for (; i < a->segment_length; i++, curr_offset++, prev_offset++)
-    {
-      /* Not yet implemented.  */;
-    }
-
-  xfree (random_index);
-  return ec;
-=======
       if (t->slice == 0)
         reference_area_size = segment_index - 1;
       else
@@ -863,7 +731,6 @@
       }
 
   return 0;
->>>>>>> 254fb140
 }
 
 
@@ -943,23 +810,6 @@
       m_cost = (unsigned int)param[2];
       if (paramlen >= 4)
         parallelism = (unsigned int)param[3];
-<<<<<<< HEAD
-      if (paramlen == 5)
-        {
-          n_threads = (unsigned int)param[4];
-          if (n_threads > parallelism)
-            n_threads = parallelism;
-        }
-
-      if (!(taglen == 64 || taglen == 48
-            || taglen % 32 == 0 || taglen % 32 == 20))
-        /*
-         * FIXME: To support arbitrary taglen, we need to expose
-         * internal API of Blake2b.
-         */
-        return GPG_ERR_NOT_IMPLEMENTED;
-=======
->>>>>>> 254fb140
     }
 
   n = offsetof (struct argon2_context, out) + taglen;
@@ -1071,62 +921,14 @@
 }
 
 gpg_err_code_t
-<<<<<<< HEAD
-_gcry_kdf_ctl (gcry_kdf_hd_t h, int cmd, void *buffer, size_t buflen)
+_gcry_kdf_compute (gcry_kdf_hd_t h, const struct gcry_kdf_thread_ops *ops)
 {
   gpg_err_code_t ec;
 
   switch (h->algo)
     {
     case GCRY_KDF_ARGON2:
-      ec = argon2_ctl ((argon2_ctx_t)h, cmd, buffer, buflen);
-      break;
-
-    default:
-      ec = GPG_ERR_UNKNOWN_ALGORITHM;
-      break;
-    }
-
-  return ec;
-}
-
-gpg_err_code_t
-_gcry_kdf_iterator (gcry_kdf_hd_t h, int *action_p,
-                    struct gcry_kdf_pt_head **t_p)
-{
-  gpg_err_code_t ec;
-
-  switch (h->algo)
-    {
-    case GCRY_KDF_ARGON2:
-      ec = argon2_iterator ((argon2_ctx_t)h, action_p, t_p);
-      break;
-
-    default:
-      ec = GPG_ERR_UNKNOWN_ALGORITHM;
-      break;
-    }
-
-  return ec;
-}
-
-gpg_err_code_t
-_gcry_kdf_compute_segment (gcry_kdf_hd_t h, const struct gcry_kdf_pt_head *t)
-=======
-_gcry_kdf_compute (gcry_kdf_hd_t h, const struct gcry_kdf_thread_ops *ops)
->>>>>>> 254fb140
-{
-  gpg_err_code_t ec;
-
-  switch (h->algo)
-    {
-    case GCRY_KDF_ARGON2:
-<<<<<<< HEAD
-      ec = argon2_compute_segment ((argon2_ctx_t)h,
-                                   (const struct argon2_thread_data *)t);
-=======
       ec = argon2_compute ((argon2_ctx_t)h, ops);
->>>>>>> 254fb140
       break;
 
     default:
