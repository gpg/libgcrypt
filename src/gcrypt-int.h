--- conflicted
+++ resolved
@@ -220,17 +220,8 @@
                                const void *salt, size_t saltlen,
                                const void *key, size_t keylen,
                                const void *ad, size_t adlen);
-<<<<<<< HEAD
-gpg_err_code_t _gcry_kdf_ctl (gcry_kdf_hd_t h, int cmd, void *buffer,
-                              size_t buflen);
-gpg_err_code_t _gcry_kdf_iterator (gcry_kdf_hd_t h, int *action,
-                                   struct gcry_kdf_pt_head **t_p);
-gpg_err_code_t _gcry_kdf_compute_segment (gcry_kdf_hd_t h,
-                                          const struct gcry_kdf_pt_head *t);
-=======
 gcry_error_t _gcry_kdf_compute (gcry_kdf_hd_t h,
                                 const struct gcry_kdf_thread_ops *ops);
->>>>>>> 254fb140
 gpg_err_code_t _gcry_kdf_final (gcry_kdf_hd_t h, size_t resultlen, void *result);
 void _gcry_kdf_close (gcry_kdf_hd_t h);
 
