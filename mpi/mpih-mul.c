/* mpih-mul.c  -  MPI helper functions
 * Copyright (C) 1994, 1996, 1998, 1999, 2000,
 *               2001, 2002 Free Software Foundation, Inc.
 *
 * This file is part of Libgcrypt.
 *
 * Libgcrypt is free software; you can redistribute it and/or modify
 * it under the terms of the GNU Lesser General Public License as
 * published by the Free Software Foundation; either version 2.1 of
 * the License, or (at your option) any later version.
 *
 * Libgcrypt is distributed in the hope that it will be useful,
 * but WITHOUT ANY WARRANTY; without even the implied warranty of
 * MERCHANTABILITY or FITNESS FOR A PARTICULAR PURPOSE.  See the
 * GNU Lesser General Public License for more details.
 *
 * You should have received a copy of the GNU Lesser General Public
 * License along with this program; if not, see <https://www.gnu.org/licenses/>.
 * SPDX-License-Identifier: LGPL-2.1-or-later
 *
 * Note: This code is heavily based on the GNU MP Library.
 *	 Actually it's the same code with only minor changes in the
 *	 way the data is stored; this is to support the abstraction
 *	 of an optional secure memory allocation which may be used
 *	 to avoid revealing of sensitive data due to paging etc.
 */

#include <config.h>
#include <stdio.h>
#include <stdlib.h>
#include <string.h>
#include "mpi-internal.h"
#include "longlong.h"
#include "g10lib.h"

#define MPN_MUL_N_RECURSE(prodp, up, vp, size, tspace) \
    do {						\
	if( (size) < KARATSUBA_THRESHOLD )		\
	    mul_n_basecase (prodp, up, vp, size);	\
	else						\
	    mul_n (prodp, up, vp, size, tspace);	\
    } while (0)

#define MPN_SQR_N_RECURSE(prodp, up, size, tspace) \
    do {					    \
	if ((size) < KARATSUBA_THRESHOLD)	    \
	    _gcry_mpih_sqr_n_basecase (prodp, up, size);	 \
	else					    \
	    _gcry_mpih_sqr_n (prodp, up, size, tspace);	 \
    } while (0)




/* Multiply the natural numbers u (pointed to by UP) and v (pointed to by VP),
 * both with SIZE limbs, and store the result at PRODP.  2 * SIZE limbs are
 * always stored.  Return the most significant limb.
 *
 * Argument constraints:
 * 1. PRODP != UP and PRODP != VP, i.e. the destination
 *    must be distinct from the multiplier and the multiplicand.
 *
 *
 * Handle simple cases with traditional multiplication.
 *
 * This is the most critical code of multiplication.  All multiplies rely
 * on this, both small and huge.  Small ones arrive here immediately.  Huge
 * ones arrive here as this is the base case for Karatsuba's recursive
 * algorithm below.
 */

static mpi_limb_t
mul_n_basecase( mpi_ptr_t prodp, mpi_ptr_t up,
				 mpi_ptr_t vp, mpi_size_t size)
{
    mpi_size_t i;
    mpi_limb_t cy;
    mpi_limb_t v_limb;

    /* Multiply by the first limb in V separately, as the result can be
     * stored (not added) to PROD.  We also avoid a loop for zeroing.  */
    v_limb = vp[0];
    if( v_limb <= 1 ) {
	if( v_limb == 1 )
	    MPN_COPY( prodp, up, size );
	else
	    MPN_ZERO( prodp, size );
	cy = 0;
    }
    else
	cy = _gcry_mpih_mul_1( prodp, up, size, v_limb );

    prodp[size] = cy;
    prodp++;

    /* For each iteration in the outer loop, multiply one limb from
     * U with one limb from V, and add it to PROD.  */
    for( i = 1; i < size; i++ ) {
	v_limb = vp[i];
	if( v_limb <= 1 ) {
	    cy = 0;
	    if( v_limb == 1 )
	       cy = _gcry_mpih_add_n(prodp, prodp, up, size);
	}
	else
	    cy = _gcry_mpih_addmul_1(prodp, up, size, v_limb);

	prodp[size] = cy;
	prodp++;
    }

    return cy;
}


static void
mul_n( mpi_ptr_t prodp, mpi_ptr_t up, mpi_ptr_t vp,
			mpi_size_t size, mpi_ptr_t tspace )
{
    if( size & 1 ) {
      /* The size is odd, and the code below doesn't handle that.
       * Multiply the least significant (size - 1) limbs with a recursive
       * call, and handle the most significant limb of S1 and S2
       * separately.
       * A slightly faster way to do this would be to make the Karatsuba
       * code below behave as if the size were even, and let it check for
       * odd size in the end.  I.e., in essence move this code to the end.
       * Doing so would save us a recursive call, and potentially make the
       * stack grow a lot less.
       */
      mpi_size_t esize = size - 1;	 /* even size */
      mpi_limb_t cy_limb;

      MPN_MUL_N_RECURSE( prodp, up, vp, esize, tspace );
      cy_limb = _gcry_mpih_addmul_1( prodp + esize, up, esize, vp[esize] );
      prodp[esize + esize] = cy_limb;
      cy_limb = _gcry_mpih_addmul_1( prodp + esize, vp, size, up[esize] );
      prodp[esize + size] = cy_limb;
    }
    else {
	/* Anatolij Alekseevich Karatsuba's divide-and-conquer algorithm.
	 *
	 * Split U in two pieces, U1 and U0, such that
	 * U = U0 + U1*(B**n),
	 * and V in V1 and V0, such that
	 * V = V0 + V1*(B**n).
	 *
	 * UV is then computed recursively using the identity
	 *
	 *	  2n   n	  n			n
	 * UV = (B  + B )U V  +  B (U -U )(V -V )  +  (B + 1)U V
	 *		  1 1	     1	0   0  1	      0 0
	 *
	 * Where B = 2**BITS_PER_MP_LIMB.
	 */
	mpi_size_t hsize = size >> 1;
	mpi_limb_t cy;
	int negflg;

	/* Product H.	   ________________  ________________
	 *		  |_____U1 x V1____||____U0 x V0_____|
	 * Put result in upper part of PROD and pass low part of TSPACE
	 * as new TSPACE.
	 */
	MPN_MUL_N_RECURSE(prodp + size, up + hsize, vp + hsize, hsize, tspace);

	/* Product M.	   ________________
	 *		  |_(U1-U0)(V0-V1)_|
	 */
	if( _gcry_mpih_cmp(up + hsize, up, hsize) >= 0 ) {
	    _gcry_mpih_sub_n(prodp, up + hsize, up, hsize);
	    negflg = 0;
	}
	else {
	    _gcry_mpih_sub_n(prodp, up, up + hsize, hsize);
	    negflg = 1;
	}
	if( _gcry_mpih_cmp(vp + hsize, vp, hsize) >= 0 ) {
	    _gcry_mpih_sub_n(prodp + hsize, vp + hsize, vp, hsize);
	    negflg ^= 1;
	}
	else {
	    _gcry_mpih_sub_n(prodp + hsize, vp, vp + hsize, hsize);
	    /* No change of NEGFLG.  */
	}
	/* Read temporary operands from low part of PROD.
	 * Put result in low part of TSPACE using upper part of TSPACE
	 * as new TSPACE.
	 */
	MPN_MUL_N_RECURSE(tspace, prodp, prodp + hsize, hsize, tspace + size);

	/* Add/copy product H. */
	MPN_COPY (prodp + hsize, prodp + size, hsize);
	cy = _gcry_mpih_add_n( prodp + size, prodp + size,
			    prodp + size + hsize, hsize);

	/* Add product M (if NEGFLG M is a negative number) */
	if(negflg)
	    cy -= _gcry_mpih_sub_n(prodp + hsize, prodp + hsize, tspace, size);
	else
	    cy += _gcry_mpih_add_n(prodp + hsize, prodp + hsize, tspace, size);

	/* Product L.	   ________________  ________________
	 *		  |________________||____U0 x V0_____|
	 * Read temporary operands from low part of PROD.
	 * Put result in low part of TSPACE using upper part of TSPACE
	 * as new TSPACE.
	 */
	MPN_MUL_N_RECURSE(tspace, up, vp, hsize, tspace + size);

	/* Add/copy Product L (twice) */

	cy += _gcry_mpih_add_n(prodp + hsize, prodp + hsize, tspace, size);
	if( cy )
	  _gcry_mpih_add_1(prodp + hsize + size, prodp + hsize + size, hsize, cy);

	MPN_COPY(prodp, tspace, hsize);
	cy = _gcry_mpih_add_n(prodp + hsize, prodp + hsize, tspace + hsize, hsize);
	if( cy )
	    _gcry_mpih_add_1(prodp + size, prodp + size, size, 1);
    }
}


void
_gcry_mpih_sqr_n_basecase( mpi_ptr_t prodp, mpi_ptr_t up, mpi_size_t size )
{
    mpi_size_t i;
    mpi_limb_t cy_limb;
    mpi_limb_t v_limb;

    /* Multiply by the first limb in V separately, as the result can be
     * stored (not added) to PROD.  We also avoid a loop for zeroing.  */
    v_limb = up[0];
    if( v_limb <= 1 ) {
	if( v_limb == 1 )
	    MPN_COPY( prodp, up, size );
	else
	    MPN_ZERO(prodp, size);
	cy_limb = 0;
    }
    else
	cy_limb = _gcry_mpih_mul_1( prodp, up, size, v_limb );

    prodp[size] = cy_limb;
    prodp++;

    /* For each iteration in the outer loop, multiply one limb from
     * U with one limb from V, and add it to PROD.  */
    for( i=1; i < size; i++) {
	v_limb = up[i];
	if( v_limb <= 1 ) {
	    cy_limb = 0;
	    if( v_limb == 1 )
		cy_limb = _gcry_mpih_add_n(prodp, prodp, up, size);
	}
	else
	    cy_limb = _gcry_mpih_addmul_1(prodp, up, size, v_limb);

	prodp[size] = cy_limb;
	prodp++;
    }
}


void
_gcry_mpih_sqr_n( mpi_ptr_t prodp,
                  mpi_ptr_t up, mpi_size_t size, mpi_ptr_t tspace)
{
    if( size & 1 ) {
	/* The size is odd, and the code below doesn't handle that.
	 * Multiply the least significant (size - 1) limbs with a recursive
	 * call, and handle the most significant limb of S1 and S2
	 * separately.
	 * A slightly faster way to do this would be to make the Karatsuba
	 * code below behave as if the size were even, and let it check for
	 * odd size in the end.  I.e., in essence move this code to the end.
	 * Doing so would save us a recursive call, and potentially make the
	 * stack grow a lot less.
	 */
	mpi_size_t esize = size - 1;	   /* even size */
	mpi_limb_t cy_limb;

	MPN_SQR_N_RECURSE( prodp, up, esize, tspace );
	cy_limb = _gcry_mpih_addmul_1( prodp + esize, up, esize, up[esize] );
	prodp[esize + esize] = cy_limb;
	cy_limb = _gcry_mpih_addmul_1( prodp + esize, up, size, up[esize] );

	prodp[esize + size] = cy_limb;
    }
    else {
	mpi_size_t hsize = size >> 1;
	mpi_limb_t cy;

	/* Product H.	   ________________  ________________
	 *		  |_____U1 x U1____||____U0 x U0_____|
	 * Put result in upper part of PROD and pass low part of TSPACE
	 * as new TSPACE.
	 */
	MPN_SQR_N_RECURSE(prodp + size, up + hsize, hsize, tspace);

	/* Product M.	   ________________
	 *		  |_(U1-U0)(U0-U1)_|
	 */
	if( _gcry_mpih_cmp( up + hsize, up, hsize) >= 0 )
	    _gcry_mpih_sub_n( prodp, up + hsize, up, hsize);
	else
	    _gcry_mpih_sub_n (prodp, up, up + hsize, hsize);

	/* Read temporary operands from low part of PROD.
	 * Put result in low part of TSPACE using upper part of TSPACE
	 * as new TSPACE.  */
	MPN_SQR_N_RECURSE(tspace, prodp, hsize, tspace + size);

	/* Add/copy product H  */
	MPN_COPY(prodp + hsize, prodp + size, hsize);
	cy = _gcry_mpih_add_n(prodp + size, prodp + size,
			   prodp + size + hsize, hsize);

	/* Add product M (if NEGFLG M is a negative number).  */
	cy -= _gcry_mpih_sub_n (prodp + hsize, prodp + hsize, tspace, size);

	/* Product L.	   ________________  ________________
	 *		  |________________||____U0 x U0_____|
	 * Read temporary operands from low part of PROD.
	 * Put result in low part of TSPACE using upper part of TSPACE
	 * as new TSPACE.  */
	MPN_SQR_N_RECURSE (tspace, up, hsize, tspace + size);

	/* Add/copy Product L (twice).	*/
	cy += _gcry_mpih_add_n (prodp + hsize, prodp + hsize, tspace, size);
	if( cy )
	    _gcry_mpih_add_1(prodp + hsize + size, prodp + hsize + size,
							    hsize, cy);

	MPN_COPY(prodp, tspace, hsize);
	cy = _gcry_mpih_add_n (prodp + hsize, prodp + hsize, tspace + hsize, hsize);
	if( cy )
	    _gcry_mpih_add_1 (prodp + size, prodp + size, size, 1);
    }
}


/* This should be made into an inline function in gmp.h.  */
void
_gcry_mpih_mul_n( mpi_ptr_t prodp,
                     mpi_ptr_t up, mpi_ptr_t vp, mpi_size_t size)
{
    int secure;

    if( up == vp ) {
	if( size < KARATSUBA_THRESHOLD )
	    _gcry_mpih_sqr_n_basecase( prodp, up, size );
	else {
	    mpi_ptr_t tspace;
	    secure = _gcry_is_secure( up );
	    tspace = mpi_alloc_limb_space( 2 * size, secure );
	    _gcry_mpih_sqr_n( prodp, up, size, tspace );
	    _gcry_mpi_free_limb_space (tspace, 2 * size );
	}
    }
    else {
	if( size < KARATSUBA_THRESHOLD )
	    mul_n_basecase( prodp, up, vp, size );
	else {
	    mpi_ptr_t tspace;
	    secure = _gcry_is_secure( up ) || _gcry_is_secure( vp );
	    tspace = mpi_alloc_limb_space( 2 * size, secure );
	    mul_n (prodp, up, vp, size, tspace);
	    _gcry_mpi_free_limb_space (tspace, 2 * size );
	}
    }
}



void
_gcry_mpih_mul_karatsuba_case( mpi_ptr_t prodp,
                                  mpi_ptr_t up, mpi_size_t usize,
                                  mpi_ptr_t vp, mpi_size_t vsize,
                                  struct karatsuba_ctx *ctx )
{
    mpi_limb_t cy;

    if( !ctx->tspace || ctx->tspace_size < vsize ) {
	if( ctx->tspace )
	    _gcry_mpi_free_limb_space( ctx->tspace, ctx->tspace_nlimbs );
        ctx->tspace_nlimbs = 2 * vsize;
	ctx->tspace = mpi_alloc_limb_space (2 * vsize,
				            (_gcry_is_secure (up)
                                             || _gcry_is_secure (vp)));
	ctx->tspace_size = vsize;
    }

    MPN_MUL_N_RECURSE( prodp, up, vp, vsize, ctx->tspace );

    prodp += vsize;
    up += vsize;
    usize -= vsize;
    if( usize >= vsize ) {
	if( !ctx->tp || ctx->tp_size < vsize ) {
	    if( ctx->tp )
		_gcry_mpi_free_limb_space( ctx->tp, ctx->tp_nlimbs );
            ctx->tp_nlimbs = 2 * vsize;
	    ctx->tp = mpi_alloc_limb_space (2 * vsize,
                                            (_gcry_is_secure (up)
                                             || _gcry_is_secure (vp)));
	    ctx->tp_size = vsize;
	}

	do {
	    MPN_MUL_N_RECURSE( ctx->tp, up, vp, vsize, ctx->tspace );
	    cy = _gcry_mpih_add_n( prodp, prodp, ctx->tp, vsize );
	    _gcry_mpih_add_1( prodp + vsize, ctx->tp + vsize, vsize, cy );
	    prodp += vsize;
	    up += vsize;
	    usize -= vsize;
	} while( usize >= vsize );
    }

    if( usize ) {
	if( usize < KARATSUBA_THRESHOLD ) {
	    _gcry_mpih_mul( ctx->tspace, vp, vsize, up, usize );
	}
	else {
	    if( !ctx->next ) {
		ctx->next = xcalloc( 1, sizeof *ctx );
	    }
	    _gcry_mpih_mul_karatsuba_case( ctx->tspace,
					vp, vsize,
					up, usize,
					ctx->next );
	}

	cy = _gcry_mpih_add_n( prodp, prodp, ctx->tspace, vsize);
	_gcry_mpih_add_1( prodp + vsize, ctx->tspace + vsize, usize, cy );
    }
}


void
_gcry_mpih_release_karatsuba_ctx( struct karatsuba_ctx *ctx )
{
    struct karatsuba_ctx *ctx2;

    if( ctx->tp )
	_gcry_mpi_free_limb_space( ctx->tp, ctx->tp_nlimbs );
    if( ctx->tspace )
	_gcry_mpi_free_limb_space( ctx->tspace, ctx->tspace_nlimbs );
    for( ctx=ctx->next; ctx; ctx = ctx2 ) {
	ctx2 = ctx->next;
	if( ctx->tp )
            _gcry_mpi_free_limb_space( ctx->tp, ctx->tp_nlimbs );
	if( ctx->tspace )
	    _gcry_mpi_free_limb_space( ctx->tspace, ctx->tspace_nlimbs );
	xfree( ctx );
    }
}

/* Multiply the natural numbers u (pointed to by UP, with USIZE limbs)
 * and v (pointed to by VP, with VSIZE limbs), and store the result at
 * PRODP.  USIZE + VSIZE limbs are always stored, but if the input
 * operands are normalized.  Return the most significant limb of the
 * result.
 *
 * NOTE: The space pointed to by PRODP is overwritten before finished
 * with U and V, so overlap is an error.
 *
 * Argument constraints:
 * 1. USIZE >= VSIZE.
 * 2. PRODP != UP and PRODP != VP, i.e. the destination
 *    must be distinct from the multiplier and the multiplicand.
 */

mpi_limb_t
_gcry_mpih_mul( mpi_ptr_t prodp, mpi_ptr_t up, mpi_size_t usize,
                   mpi_ptr_t vp, mpi_size_t vsize)
{
    mpi_ptr_t prod_endp = prodp + usize + vsize - 1;
    mpi_limb_t cy;
    struct karatsuba_ctx ctx;

    if( vsize < KARATSUBA_THRESHOLD ) {
	mpi_size_t i;
	mpi_limb_t v_limb;

	if( !vsize )
	    return 0;

	/* Multiply by the first limb in V separately, as the result can be
	 * stored (not added) to PROD.	We also avoid a loop for zeroing.  */
	v_limb = vp[0];
	if( v_limb <= 1 ) {
	    if( v_limb == 1 )
		MPN_COPY( prodp, up, usize );
	    else
		MPN_ZERO( prodp, usize );
	    cy = 0;
	}
	else
	    cy = _gcry_mpih_mul_1( prodp, up, usize, v_limb );

	prodp[usize] = cy;
	prodp++;

	/* For each iteration in the outer loop, multiply one limb from
	 * U with one limb from V, and add it to PROD.	*/
	for( i = 1; i < vsize; i++ ) {
	    v_limb = vp[i];
	    if( v_limb <= 1 ) {
		cy = 0;
		if( v_limb == 1 )
		   cy = _gcry_mpih_add_n(prodp, prodp, up, usize);
	    }
	    else
		cy = _gcry_mpih_addmul_1(prodp, up, usize, v_limb);

	    prodp[usize] = cy;
	    prodp++;
	}

	return cy;
    }

    memset( &ctx, 0, sizeof ctx );
    _gcry_mpih_mul_karatsuba_case( prodp, up, usize, vp, vsize, &ctx );
    _gcry_mpih_release_karatsuba_ctx( &ctx );
    return *prod_endp;
}

<<<<<<< HEAD
mpi_limb_t
_gcry_mpih_mul_sec( mpi_ptr_t prodp, mpi_ptr_t up, mpi_size_t usize,
=======

/* Do same calculation as _gcry_mpih_mul does, but Least Leak Intended.  */
mpi_limb_t
_gcry_mpih_mul_lli( mpi_ptr_t prodp, mpi_ptr_t up, mpi_size_t usize,
>>>>>>> ff6c905b
                    mpi_ptr_t vp, mpi_size_t vsize )
{
    mpi_limb_t cy;
    mpi_size_t i;
    mpi_limb_t v_limb;

    if( !vsize )
        return 0;

    v_limb = vp[0];
    cy = _gcry_mpih_mul_1( prodp, up, usize, v_limb );

    prodp[usize] = cy;
    prodp++;

    for( i = 1; i < vsize; i++ ) {
        v_limb = vp[i];
        cy = _gcry_mpih_addmul_1(prodp, up, usize, v_limb);
        prodp[usize] = cy;
        prodp++;
    }

    return cy;
}<|MERGE_RESOLUTION|>--- conflicted
+++ resolved
@@ -528,15 +528,10 @@
     return *prod_endp;
 }
 
-<<<<<<< HEAD
-mpi_limb_t
-_gcry_mpih_mul_sec( mpi_ptr_t prodp, mpi_ptr_t up, mpi_size_t usize,
-=======
 
 /* Do same calculation as _gcry_mpih_mul does, but Least Leak Intended.  */
 mpi_limb_t
 _gcry_mpih_mul_lli( mpi_ptr_t prodp, mpi_ptr_t up, mpi_size_t usize,
->>>>>>> ff6c905b
                     mpi_ptr_t vp, mpi_size_t vsize )
 {
     mpi_limb_t cy;
